--- conflicted
+++ resolved
@@ -18,11 +18,8 @@
 ranef_regularizer_name = l2_regularizer
 ranef_regularizer_scale = 1.
 n_iter = 25000
-<<<<<<< HEAD
-=======
 n_sample = 1
 learning_rate = 0.01
->>>>>>> 04815099
 log_freq = 10
 save_freq = 100
 
